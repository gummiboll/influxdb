--- conflicted
+++ resolved
@@ -9,15 +9,10 @@
 	"configuration"
 	"coordinator"
 	"datastore"
-<<<<<<< HEAD
 	"metastore"
-=======
 	"runtime"
 	"time"
->>>>>>> 9508c168
 	"wal"
-
-	"time"
 
 	log "code.google.com/p/log4go"
 	influxdb "github.com/influxdb/influxdb-go"
@@ -42,12 +37,8 @@
 
 func NewServer(config *configuration.Configuration) (*Server, error) {
 	log.Info("Opening database at %s", config.DataDir)
-<<<<<<< HEAD
 	metaStore := metastore.NewStore()
-	shardDb, err := datastore.NewLevelDbShardDatastore(config, metaStore)
-=======
-	shardDb, err := datastore.NewShardDatastore(config)
->>>>>>> 9508c168
+	shardDb, err := datastore.NewShardDatastore(config, metaStore)
 	if err != nil {
 		return nil, err
 	}
